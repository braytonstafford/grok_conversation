"""Config flow for OpenAI Conversation integration."""

from __future__ import annotations

import logging
from types import MappingProxyType
from typing import Any

import openai
import httpx
import voluptuous as vol

from homeassistant.config_entries import (
    ConfigEntry,
    ConfigFlow,
    ConfigFlowResult,
    OptionsFlow,
)
from homeassistant.const import CONF_API_KEY, CONF_LLM_HASS_API
from homeassistant.core import HomeAssistant
from homeassistant.helpers import llm
from homeassistant.helpers.selector import (
    NumberSelector,
    NumberSelectorConfig,
    SelectOptionDict,
    SelectSelector,
    SelectSelectorConfig,
    SelectSelectorMode,
    TemplateSelector,
)
from homeassistant.helpers.typing import VolDictType

from .const import (
    CONF_CHAT_MODEL,
    CONF_MAX_TOKENS,
    CONF_PROMPT,
    CONF_REASONING_EFFORT,
    CONF_RECOMMENDED,
    CONF_TEMPERATURE,
    CONF_TOP_P,
    DOMAIN,
    RECOMMENDED_CHAT_MODEL,
    RECOMMENDED_MAX_TOKENS,
    RECOMMENDED_REASONING_EFFORT,
    RECOMMENDED_TEMPERATURE,
    RECOMMENDED_TOP_P,
    UNSUPPORTED_MODELS,
)

_LOGGER = logging.getLogger(__name__)

STEP_USER_DATA_SCHEMA = vol.Schema(
    {
        vol.Required(CONF_API_KEY): str,
    }
)

RECOMMENDED_OPTIONS = {
    CONF_RECOMMENDED: True,
    CONF_LLM_HASS_API: llm.LLM_API_ASSIST,
    CONF_PROMPT: llm.DEFAULT_INSTRUCTIONS_PROMPT,
}


async def validate_input(hass: HomeAssistant, data: dict[str, Any]) -> None:
    """Validate the user input allows us to connect."""
    # Use a plain httpx.AsyncClient to avoid proxy-related issues
    http_client = httpx.AsyncClient()
    client = openai.AsyncOpenAI(
<<<<<<< HEAD
    	api_key=data[CONF_API_KEY],
	base_url="https://api.x.ai/v1"
=======
        api_key=data[CONF_API_KEY],
        base_url="https://api.x.ai/v1",
        http_client=http_client,
>>>>>>> 22a7e4bc
    )
    try:
        await hass.async_add_executor_job(client.with_options(timeout=10.0).models.list)
    finally:
        await client.close()  # Ensure the client is closed after validation


class OpenAIConfigFlow(ConfigFlow, domain=DOMAIN):
    """Handle a config flow for OpenAI Conversation."""

    VERSION = 1

    async def async_step_user(
        self, user_input: dict[str, Any] | None = None
    ) -> ConfigFlowResult:
        """Handle the initial step."""
        if user_input is None:
            return self.async_show_form(
                step_id="user", data_schema=STEP_USER_DATA_SCHEMA
            )

        errors: dict[str, str] = {}

        try:
            await validate_input(self.hass, user_input)
        except openai.APIConnectionError:
            errors["base"] = "cannot_connect"
        except openai.AuthenticationError:
            errors["base"] = "invalid_auth"
        except Exception:
            _LOGGER.exception("Unexpected exception")
            errors["base"] = "unknown"
        else:
            return self.async_create_entry(
                title="Grok",
                data=user_input,
                options=RECOMMENDED_OPTIONS,
            )

        return self.async_show_form(
            step_id="user", data_schema=STEP_USER_DATA_SCHEMA, errors=errors
        )

    @staticmethod
    def async_get_options_flow(
        config_entry: ConfigEntry,
    ) -> OptionsFlow:
        """Create the options flow."""
        return OpenAIOptionsFlow(config_entry)


class OpenAIOptionsFlow(OptionsFlow):
    """OpenAI config flow options handler."""

    def __init__(self, config_entry: ConfigEntry) -> None:
        """Initialize options flow."""
        self.last_rendered_recommended = config_entry.options.get(
            CONF_RECOMMENDED, False
        )

    async def async_step_init(
        self, user_input: dict[str, Any] | None = None
    ) -> ConfigFlowResult:
        """Manage the options."""
        options: dict[str, Any] | MappingProxyType[str, Any] = self.config_entry.options
        errors: dict[str, str] = {}

        if user_input is not None:
            if user_input[CONF_RECOMMENDED] == self.last_rendered_recommended:
                if user_input[CONF_LLM_HASS_API] == "none":
                    user_input.pop(CONF_LLM_HASS_API)

                if user_input.get(CONF_CHAT_MODEL) in UNSUPPORTED_MODELS:
                    errors[CONF_CHAT_MODEL] = "model_not_supported"
                else:
                    return self.async_create_entry(title="", data=user_input)
            else:
                # Re-render the options again, now with the recommended options shown/hidden
                self.last_rendered_recommended = user_input[CONF_RECOMMENDED]

                options = {
                    CONF_RECOMMENDED: user_input[CONF_RECOMMENDED],
                    CONF_PROMPT: user_input[CONF_PROMPT],
                    CONF_LLM_HASS_API: user_input[CONF_LLM_HASS_API],
                }

        schema = openai_config_option_schema(self.hass, options)
        return self.async_show_form(
            step_id="init",
            data_schema=vol.Schema(schema),
            errors=errors,
        )


def openai_config_option_schema(
    hass: HomeAssistant,
    options: dict[str, Any] | MappingProxyType[str, Any],
) -> VolDictType:
    """Return a schema for OpenAI completion options."""
    hass_apis: list[SelectOptionDict] = [
        SelectOptionDict(
            label="No control",
            value="none",
        )
    ]
    hass_apis.extend(
        SelectOptionDict(
            label=api.name,
            value=api.id,
        )
        for api in llm.async_get_apis(hass)
    )

    schema: VolDictType = {
        vol.Optional(
            CONF_PROMPT,
            description={
                "suggested_value": options.get(
                    CONF_PROMPT, llm.DEFAULT_INSTRUCTIONS_PROMPT
                )
            },
        ): TemplateSelector(),
        vol.Optional(
            CONF_LLM_HASS_API,
            description={"suggested_value": options.get(CONF_LLM_HASS_API)},
            default="none",
        ): SelectSelector(SelectSelectorConfig(options=hass_apis)),
        vol.Required(
            CONF_RECOMMENDED, default=options.get(CONF_RECOMMENDED, False)
        ): bool,
    }

    if options.get(CONF_RECOMMENDED):
        return schema

    schema.update(
        {
            vol.Optional(
                CONF_CHAT_MODEL,
                description={"suggested_value": options.get(CONF_CHAT_MODEL)},
                default=RECOMMENDED_CHAT_MODEL,
            ): str,
            vol.Optional(
                CONF_MAX_TOKENS,
                description={"suggested_value": options.get(CONF_MAX_TOKENS)},
                default=RECOMMENDED_MAX_TOKENS,
            ): int,
            vol.Optional(
                CONF_TOP_P,
                description={"suggested_value": options.get(CONF_TOP_P)},
                default=RECOMMENDED_TOP_P,
            ): NumberSelector(NumberSelectorConfig(min=0, max=1, step=0.05)),
            vol.Optional(
                CONF_TEMPERATURE,
                description={"suggested_value": options.get(CONF_TEMPERATURE)},
                default=RECOMMENDED_TEMPERATURE,
            ): NumberSelector(NumberSelectorConfig(min=0, max=2, step=0.05)),
            vol.Optional(
                CONF_REASONING_EFFORT,
                description={"suggested_value": options.get(CONF_REASONING_EFFORT)},
                default=RECOMMENDED_REASONING_EFFORT,
            ): SelectSelector(
                SelectSelectorConfig(
                    options=["low", "medium", "high"],
                    translation_key="reasoning_effort",
                    mode=SelectSelectorMode.DROPDOWN,
                )
            ),
        }
    )
    return schema<|MERGE_RESOLUTION|>--- conflicted
+++ resolved
@@ -67,14 +67,9 @@
     # Use a plain httpx.AsyncClient to avoid proxy-related issues
     http_client = httpx.AsyncClient()
     client = openai.AsyncOpenAI(
-<<<<<<< HEAD
-    	api_key=data[CONF_API_KEY],
-	base_url="https://api.x.ai/v1"
-=======
         api_key=data[CONF_API_KEY],
         base_url="https://api.x.ai/v1",
         http_client=http_client,
->>>>>>> 22a7e4bc
     )
     try:
         await hass.async_add_executor_job(client.with_options(timeout=10.0).models.list)
