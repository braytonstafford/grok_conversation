--- conflicted
+++ resolved
@@ -1,8 +1,4 @@
-<<<<<<< HEAD
 """The Grok Conversation integration."""
-=======
-"""The xAI Conversation integration."""
->>>>>>> f85a03e3
 
 from __future__ import annotations
 
@@ -92,15 +88,9 @@
         client: openai.AsyncClient = entry.runtime_data
 
         try:
-<<<<<<< HEAD
-            response = await client.images.generate(
-                model="grok-2-image",
-                prompt=call.data["prompt"],
-=======
             response: ImagesResponse = await client.images.generate(
                 model="grok-3-vision",
                 prompt=call.data[CONF_PROMPT],
->>>>>>> f85a03e3
                 size=call.data["size"],
                 quality=call.data["quality"],
                 style=call.data["style"],
